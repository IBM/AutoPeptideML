--- conflicted
+++ resolved
@@ -20,12 +20,10 @@
     'lightgbm',
     'xgboost',
     'mdpdf',
-<<<<<<< HEAD
-=======
+    'hestia-good'
     'onnxmltools',
     'skl2onnx',
     'onnxruntime',
->>>>>>> 045bad67
     'hestia-good'
 ]
 
@@ -54,10 +52,6 @@
     name='autopeptideml',
     packages=find_packages(exclude=['examples']),
     url='https://ibm.github.io/AutoPeptideML/',
-<<<<<<< HEAD
     version='2.0.0',
-=======
-    version='1.0.6',
->>>>>>> 045bad67
     zip_safe=False,
 )